--- conflicted
+++ resolved
@@ -9,16 +9,12 @@
 curv = { package = "curv-kzen", version = "0.9", default-features = false, features = ["num-bigint"] }
 multi-party-eddsa = { git = "https://github.com/ZenGo-X/multi-party-eddsa.git", default-features = false }
 
-<<<<<<< HEAD
+[target.'cfg(unix)'.dependencies]
+multi-party-eddsa = { git = "https://github.com/ZenGo-X/multi-party-eddsa.git" }
+
 [dependencies]
 anyhow = "1"
 actix = "0.13"
 actix-rt = "2.8"
 threshold_crypto = "0.4.0"
-rand = "0.7"
-=======
-[target.'cfg(unix)'.dependencies]
-multi-party-eddsa = { git = "https://github.com/ZenGo-X/multi-party-eddsa.git" }
-
-[dependencies]
->>>>>>> b8930264
+rand = "0.7"