mod error;

use self::error::MpcSignError;
use crate::protocol::message::SignedMessage;
use crate::protocol::{MpcMessage, NodeState};
use axum::http::StatusCode;
use axum::routing::{get, post};
use axum::{Extension, Json, Router};
use axum_extra::extract::WithRejection;
use cait_sith::protocol::Participant;
use mpc_keys::hpke::{self, Ciphered};
use near_crypto::InMemorySigner;
use near_primitives::transaction::{Action, FunctionCallAction};
use near_primitives::types::AccountId;
use serde::{Deserialize, Serialize};
use std::{net::SocketAddr, sync::Arc};
use tokio::sync::{mpsc::Sender, RwLock};

struct AxumState {
    mpc_contract_id: AccountId,
    rpc_client: near_fetch::Client,
    signer: InMemorySigner,
    sender: Sender<MpcMessage>,
    protocol_state: Arc<RwLock<NodeState>>,
    cipher_sk: hpke::SecretKey,
}

pub async fn run(
    port: u16,
    mpc_contract_id: AccountId,
    rpc_client: near_fetch::Client,
    signer: InMemorySigner,
    sender: Sender<MpcMessage>,
    cipher_sk: hpke::SecretKey,
    protocol_state: Arc<RwLock<NodeState>>,
) -> anyhow::Result<()> {
    tracing::debug!("running a node");
    let axum_state = AxumState {
        mpc_contract_id,
        rpc_client,
        signer,
        sender,
        protocol_state,
        cipher_sk,
    };

    let app = Router::new()
        // healthcheck endpoint
        .route(
            "/",
            get(|| async move {
                tracing::info!("node is ready to accept connections");
                StatusCode::OK
            }),
        )
        .route("/msg", post(msg))
        .route("/msg-private", post(msg_private))
        .route("/join", post(join))
        .route("/state", get(state))
        .layer(Extension(Arc::new(axum_state)));

    let addr = SocketAddr::from(([0, 0, 0, 0], port));
    tracing::info!(?addr, "starting http server");
    axum::Server::bind(&addr)
        .serve(app.into_make_service())
        .await
        .unwrap();

    Ok(())
}

#[derive(Serialize, Deserialize, Debug, Clone)]
pub struct MsgRequest {
    pub from: Participant,
    pub msg: Vec<u8>,
}

#[tracing::instrument(level = "debug", skip_all)]
async fn msg(
    Extension(state): Extension<Arc<AxumState>>,
    WithRejection(Json(message), _): WithRejection<Json<MpcMessage>, MpcSignError>,
) -> StatusCode {
    tracing::debug!(?message, "received");
    match state.sender.send(message).await {
        Ok(()) => StatusCode::OK,
        Err(e) => {
            tracing::error!("failed to send a protocol message: {e}");
            StatusCode::INTERNAL_SERVER_ERROR
        }
    }
}

#[tracing::instrument(level = "debug", skip_all)]
async fn msg_private(
    Extension(state): Extension<Arc<AxumState>>,
    WithRejection(Json(encrypted), _): WithRejection<Json<Ciphered>, MpcSignError>,
) -> StatusCode {
    tracing::debug!(ciphertext = ?encrypted.text, "received encrypted");
    let message =
        match SignedMessage::decrypt(&state.cipher_sk, &state.protocol_state, encrypted).await {
            Ok(msg) => msg,
            Err(err) => {
                tracing::error!(?err, "failed to decrypt or verify an encrypted message");
                return StatusCode::BAD_REQUEST;
            }
        };

    match state.sender.send(message).await {
        Ok(()) => StatusCode::OK,
        Err(e) => {
            tracing::error!("failed to send an encrypted protocol message: {e}");
            StatusCode::INTERNAL_SERVER_ERROR
        }
    }
}

#[tracing::instrument(level = "debug", skip_all)]
async fn join(
    Extension(state): Extension<Arc<AxumState>>,
    WithRejection(Json(participant), _): WithRejection<Json<Participant>, MpcSignError>,
) -> StatusCode {
    let protocol_state = state.protocol_state.read().await;
    match &*protocol_state {
        NodeState::Running { .. } => {
            let args = serde_json::json!({
                "participant": participant
            });
            match state
                .rpc_client
                .send_tx(
                    &state.signer,
                    &state.mpc_contract_id,
                    vec![Action::FunctionCall(FunctionCallAction {
                        method_name: "vote_join".to_string(),
                        args: serde_json::to_vec(&args).unwrap(),
                        gas: 300_000_000_000_000,
                        deposit: 0,
                    })],
                )
                .await
            {
                Ok(_) => {
                    tracing::info!(?participant, "successfully voted for a node to join");
                    StatusCode::OK
                }
                Err(e) => {
                    tracing::error!(%e, "failed to vote for a new node to join");
                    StatusCode::INTERNAL_SERVER_ERROR
                }
            }
        }
        _ => {
            tracing::debug!(?participant, "not ready to accept join requests yet");
            StatusCode::BAD_REQUEST
        }
    }
}

#[derive(Serialize, Deserialize)]
#[serde(tag = "type")]
#[serde(rename_all = "snake_case")]
pub enum StateView {
    Running {
        participants: Vec<Participant>,
        triple_count: usize,
        presignature_count: usize,
    },
    NotRunning,
}

#[tracing::instrument(level = "debug", skip_all)]
async fn state(Extension(state): Extension<Arc<AxumState>>) -> (StatusCode, Json<StateView>) {
    tracing::debug!("fetching state");
    let protocol_state = state.protocol_state.read().await;
    match &*protocol_state {
        NodeState::Running(state) => {
            tracing::debug!("not running, state unavailable");
            let triple_count = match state.triple_manager.len() {
                Ok(len) => len,
                Err(err) => {
                    tracing::error!(?err, "failed to get triple count");
                    return (
                        StatusCode::INTERNAL_SERVER_ERROR,
                        Json(StateView::NotRunning),
                    );
                }
            };

            (
                StatusCode::OK,
                Json(StateView::Running {
                    participants: state.participants.keys().cloned().collect(),
<<<<<<< HEAD
                    triple_count,
=======
                    triple_count: state.triple_manager.len(),
                    presignature_count: state.presignature_manager.len(),
>>>>>>> 912d43fd
                }),
            )
        }
        _ => {
            tracing::debug!("not running, state unavailable");
            (StatusCode::OK, Json(StateView::NotRunning))
        }
    }
}<|MERGE_RESOLUTION|>--- conflicted
+++ resolved
@@ -174,28 +174,16 @@
     let protocol_state = state.protocol_state.read().await;
     match &*protocol_state {
         NodeState::Running(state) => {
+            let triple_count = state.triple_manager.read().await.len();
+            let presignature_count = state.presignature_manager.read().await.len();
+
             tracing::debug!("not running, state unavailable");
-            let triple_count = match state.triple_manager.len() {
-                Ok(len) => len,
-                Err(err) => {
-                    tracing::error!(?err, "failed to get triple count");
-                    return (
-                        StatusCode::INTERNAL_SERVER_ERROR,
-                        Json(StateView::NotRunning),
-                    );
-                }
-            };
-
             (
                 StatusCode::OK,
                 Json(StateView::Running {
                     participants: state.participants.keys().cloned().collect(),
-<<<<<<< HEAD
                     triple_count,
-=======
-                    triple_count: state.triple_manager.len(),
-                    presignature_count: state.presignature_manager.len(),
->>>>>>> 912d43fd
+                    presignature_count,
                 }),
             )
         }
