--- conflicted
+++ resolved
@@ -35,11 +35,7 @@
 
 pub trait AffinePointExt {
     fn into_near_public_key(self) -> near_crypto::PublicKey;
-<<<<<<< HEAD
-    fn into_base58(self) -> String;
-=======
     fn to_base58(&self) -> String;
->>>>>>> eec33998
 }
 
 impl AffinePointExt for AffinePoint {
@@ -52,11 +48,7 @@
         )
     }
 
-<<<<<<< HEAD
-    fn into_base58(self) -> String {
-=======
     fn to_base58(&self) -> String {
->>>>>>> eec33998
         let key = near_crypto::Secp256K1PublicKey::try_from(
             &self.to_encoded_point(false).as_bytes()[1..65],
         )
