<<<<<<< HEAD
use super::contract::Participants;
=======
use super::cryptography::CryptographicError;
>>>>>>> bd6127ee
use super::presignature::PresignatureManager;
use super::signature::SignatureManager;
use super::triple::TripleManager;
use super::SignQueue;
use crate::protocol::ParticipantInfo;
use crate::types::{KeygenProtocol, PrivateKeyShare, PublicKey, ReshareProtocol};
use near_primitives::types::AccountId;
use std::sync::Arc;
use tokio::sync::RwLock;

#[derive(Clone)]
pub struct PersistentNodeData {
    pub epoch: u64,
    pub private_share: PrivateKeyShare,
    pub public_key: PublicKey,
}

#[derive(Clone)]
pub struct StartedState(pub Option<PersistentNodeData>);

#[derive(Clone)]
pub struct GeneratingState {
    pub participants: Participants,
    pub threshold: usize,
    pub protocol: KeygenProtocol,
}

impl GeneratingState {
    pub fn fetch_participant(
        &self,
        p: &Participant,
    ) -> Result<&ParticipantInfo, CryptographicError> {
        fetch_participant(p, &self.participants)
    }
}

#[derive(Clone)]
pub struct WaitingForConsensusState {
    pub epoch: u64,
    pub participants: Participants,
    pub threshold: usize,
    pub private_share: PrivateKeyShare,
    pub public_key: PublicKey,
}

impl WaitingForConsensusState {
    pub fn fetch_participant(
        &self,
        p: &Participant,
    ) -> Result<&ParticipantInfo, CryptographicError> {
        fetch_participant(p, &self.participants)
    }
}

#[derive(Clone)]
pub struct RunningState {
    pub epoch: u64,
    pub participants: Participants,
    pub threshold: usize,
    pub private_share: PrivateKeyShare,
    pub public_key: PublicKey,
    pub sign_queue: Arc<RwLock<SignQueue>>,
    pub triple_manager: Arc<RwLock<TripleManager>>,
    pub presignature_manager: Arc<RwLock<PresignatureManager>>,
    pub signature_manager: Arc<RwLock<SignatureManager>>,
}

impl RunningState {
    pub fn fetch_participant(
        &self,
        p: &Participant,
    ) -> Result<&ParticipantInfo, CryptographicError> {
        fetch_participant(p, &self.participants)
    }
}

#[derive(Clone)]
pub struct ResharingState {
    pub old_epoch: u64,
    pub old_participants: Participants,
    pub new_participants: Participants,
    pub threshold: usize,
    pub public_key: PublicKey,
    pub protocol: ReshareProtocol,
}

impl ResharingState {
    pub fn fetch_participant(
        &self,
        p: &Participant,
    ) -> Result<&ParticipantInfo, CryptographicError> {
        fetch_participant(p, &self.new_participants)
            .or_else(|_| fetch_participant(p, &self.old_participants))
    }
}

#[derive(Clone)]
pub struct JoiningState {
    pub participants: BTreeMap<Participant, ParticipantInfo>,
    pub public_key: PublicKey,
}

impl JoiningState {
    pub fn fetch_participant(
        &self,
        p: &Participant,
    ) -> Result<&ParticipantInfo, CryptographicError> {
        fetch_participant(p, &self.participants)
    }
}

#[derive(Clone, Default)]
#[allow(clippy::large_enum_variant)]
pub enum NodeState {
    #[default]
    Starting,
    Started(StartedState),
    Generating(GeneratingState),
    WaitingForConsensus(WaitingForConsensusState),
    Running(RunningState),
    Resharing(ResharingState),
    Joining(JoiningState),
}

impl NodeState {
<<<<<<< HEAD
    pub fn fetch_participant(&self, account_id: AccountId) -> Option<ParticipantInfo> {
        let participants = match self {
            NodeState::Running(state) => &state.participants,
            NodeState::Generating(state) => &state.participants,
            NodeState::WaitingForConsensus(state) => &state.participants,
            NodeState::Resharing(state) => {
                if let Some(info) = state.new_participants.get(&account_id) {
                    return Some(info.clone());
                } else if let Some(info) = state.old_participants.get(&account_id) {
                    return Some(info.clone());
                } else {
                    return None;
                }
            }
            _ => return None,
        };

        participants.get(&account_id).cloned()
=======
    pub fn fetch_participant(
        &self,
        p: &Participant,
    ) -> Result<&ParticipantInfo, CryptographicError> {
        match self {
            NodeState::Running(state) => state.fetch_participant(p),
            NodeState::Generating(state) => state.fetch_participant(p),
            NodeState::WaitingForConsensus(state) => state.fetch_participant(p),
            NodeState::Resharing(state) => state.fetch_participant(p),
            NodeState::Joining(state) => state.fetch_participant(p),
            _ => Err(CryptographicError::UnknownParticipant(*p)),
        }
>>>>>>> bd6127ee
    }
}

fn fetch_participant<'a>(
    p: &Participant,
    participants: &'a BTreeMap<Participant, ParticipantInfo>,
) -> Result<&'a ParticipantInfo, CryptographicError> {
    participants
        .get(p)
        .ok_or_else(|| CryptographicError::UnknownParticipant(*p))
}<|MERGE_RESOLUTION|>--- conflicted
+++ resolved
@@ -1,8 +1,5 @@
-<<<<<<< HEAD
 use super::contract::Participants;
-=======
 use super::cryptography::CryptographicError;
->>>>>>> bd6127ee
 use super::presignature::PresignatureManager;
 use super::signature::SignatureManager;
 use super::triple::TripleManager;
@@ -128,26 +125,6 @@
 }
 
 impl NodeState {
-<<<<<<< HEAD
-    pub fn fetch_participant(&self, account_id: AccountId) -> Option<ParticipantInfo> {
-        let participants = match self {
-            NodeState::Running(state) => &state.participants,
-            NodeState::Generating(state) => &state.participants,
-            NodeState::WaitingForConsensus(state) => &state.participants,
-            NodeState::Resharing(state) => {
-                if let Some(info) = state.new_participants.get(&account_id) {
-                    return Some(info.clone());
-                } else if let Some(info) = state.old_participants.get(&account_id) {
-                    return Some(info.clone());
-                } else {
-                    return None;
-                }
-            }
-            _ => return None,
-        };
-
-        participants.get(&account_id).cloned()
-=======
     pub fn fetch_participant(
         &self,
         p: &Participant,
@@ -160,7 +137,6 @@
             NodeState::Joining(state) => state.fetch_participant(p),
             _ => Err(CryptographicError::UnknownParticipant(*p)),
         }
->>>>>>> bd6127ee
     }
 }
 
