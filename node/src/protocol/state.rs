--- conflicted
+++ resolved
@@ -4,6 +4,8 @@
 use crate::types::{KeygenProtocol, PrivateKeyShare, PublicKey, ReshareProtocol};
 use cait_sith::protocol::Participant;
 use std::collections::HashMap;
+use std::sync::Arc;
+use tokio::sync::RwLock;
 
 #[derive(Clone)]
 pub struct PersistentNodeData {
@@ -38,8 +40,8 @@
     pub threshold: usize,
     pub private_share: PrivateKeyShare,
     pub public_key: PublicKey,
-    pub triple_manager: TripleManager,
-    pub presignature_manager: PresignatureManager,
+    pub triple_manager: Arc<RwLock<TripleManager>>,
+    pub presignature_manager: Arc<RwLock<PresignatureManager>>,
 }
 
 #[derive(Clone)]
@@ -57,12 +59,8 @@
     pub public_key: PublicKey,
 }
 
-<<<<<<< HEAD
 #[derive(Clone, Default)]
-=======
-#[derive(Default)]
 #[allow(clippy::large_enum_variant)]
->>>>>>> 912d43fd
 pub enum NodeState {
     #[default]
     Starting,
