use std::collections::{HashMap, VecDeque};

use super::state::{GeneratingState, NodeState, ResharingState, RunningState};
<<<<<<< HEAD
use async_trait::async_trait;
use cait_sith::protocol::{MessageData, Participant};
use mpc_keys::hpke::Ciphered;
use near_crypto::Signature;
=======
use cait_sith::protocol::{InitializationError, MessageData, Participant, ProtocolError};
>>>>>>> eec33998
use serde::{Deserialize, Serialize};

pub trait MessageCtx {
    fn me(&self) -> Participant;
}

<<<<<<< HEAD
#[derive(Serialize, Deserialize, Debug, PartialEq, Eq)]
=======
#[derive(Serialize, Deserialize, Debug)]
>>>>>>> eec33998
pub struct GeneratingMessage {
    pub from: Participant,
    pub data: MessageData,
}

#[derive(Serialize, Deserialize, Debug, PartialEq, Eq)]
pub struct ResharingMessage {
    pub epoch: u64,
    pub from: Participant,
    pub data: MessageData,
}

<<<<<<< HEAD
#[derive(Serialize, Deserialize, Debug, PartialEq, Eq)]
=======
#[derive(Serialize, Deserialize, Debug)]
>>>>>>> eec33998
pub struct TripleMessage {
    pub id: u64,
    pub epoch: u64,
    pub from: Participant,
    pub data: MessageData,
}

<<<<<<< HEAD
#[derive(Serialize, Deserialize, Debug, PartialEq, Eq)]
=======
#[derive(Serialize, Deserialize, Debug)]
>>>>>>> eec33998
pub enum MpcMessage {
    Generating(GeneratingMessage),
    Resharing(ResharingMessage),
    Triple(TripleMessage),
}

#[derive(Default)]
pub struct MpcMessageQueue {
    generating: VecDeque<GeneratingMessage>,
    resharing_bins: HashMap<u64, VecDeque<ResharingMessage>>,
    triple_bins: HashMap<u64, HashMap<u64, VecDeque<TripleMessage>>>,
}

impl MpcMessageQueue {
    pub fn push(&mut self, message: MpcMessage) {
        match message {
            MpcMessage::Generating(message) => self.generating.push_back(message),
            MpcMessage::Resharing(message) => self
                .resharing_bins
                .entry(message.epoch)
                .or_default()
                .push_back(message),
            MpcMessage::Triple(message) => self
                .triple_bins
                .entry(message.epoch)
                .or_default()
                .entry(message.id)
                .or_default()
                .push_back(message),
        }
    }
}

<<<<<<< HEAD
#[async_trait]
pub trait MessageHandler {
    async fn handle<C: MessageCtx + Send + Sync>(&mut self, ctx: C, queue: &mut MpcMessageQueue);
=======
#[derive(thiserror::Error, Debug)]
pub enum MessageHandleError {
    #[error("cait-sith initialization error: {0}")]
    CaitSithInitializationError(#[from] InitializationError),
    #[error("cait-sith protocol error: {0}")]
    CaitSithProtocolError(#[from] ProtocolError),
}

pub trait MessageHandler {
    fn handle<C: MessageCtx + Send + Sync>(
        &mut self,
        ctx: C,
        queue: &mut MpcMessageQueue,
    ) -> Result<(), MessageHandleError>;
>>>>>>> eec33998
}

#[async_trait]
impl MessageHandler for GeneratingState {
<<<<<<< HEAD
    async fn handle<C: MessageCtx + Send + Sync>(&mut self, _ctx: C, queue: &mut MpcMessageQueue) {
        while let Some(msg) = queue.generating.pop_front() {
            tracing::debug!("handling new generating message");
            self.protocol.write().await.message(msg.from, msg.data);
        }
=======
    fn handle<C: MessageCtx + Send + Sync>(
        &mut self,
        _ctx: C,
        queue: &mut MpcMessageQueue,
    ) -> Result<(), MessageHandleError> {
        while let Some(msg) = queue.generating.pop_front() {
            tracing::debug!("handling new generating message");
            self.protocol.message(msg.from, msg.data);
        }
        Ok(())
>>>>>>> eec33998
    }
}

#[async_trait]
impl MessageHandler for ResharingState {
<<<<<<< HEAD
    async fn handle<C: MessageCtx + Send + Sync>(&mut self, _ctx: C, queue: &mut MpcMessageQueue) {
        let q = queue.resharing_bins.entry(self.old_epoch).or_default();
        while let Some(msg) = q.pop_front() {
            tracing::debug!("handling new resharing message");
            self.protocol.write().await.message(msg.from, msg.data);
        }
    }
}

#[async_trait]
impl MessageHandler for RunningState {
    async fn handle<C: MessageCtx + Send + Sync>(&mut self, _ctx: C, queue: &mut MpcMessageQueue) {
        for (id, queue) in queue.triple_bins.entry(self.epoch).or_default() {
            if let Some(protocol) = self.triple_manager.get_or_generate(*id) {
                let mut protocol = protocol.write().unwrap();
=======
    fn handle<C: MessageCtx + Send + Sync>(
        &mut self,
        _ctx: C,
        queue: &mut MpcMessageQueue,
    ) -> Result<(), MessageHandleError> {
        let q = queue.resharing_bins.entry(self.old_epoch).or_default();
        while let Some(msg) = q.pop_front() {
            tracing::debug!("handling new resharing message");
            self.protocol.message(msg.from, msg.data);
        }
        Ok(())
    }
}

impl MessageHandler for RunningState {
    fn handle<C: MessageCtx + Send + Sync>(
        &mut self,
        _ctx: C,
        queue: &mut MpcMessageQueue,
    ) -> Result<(), MessageHandleError> {
        for (id, queue) in queue.triple_bins.entry(self.epoch).or_default() {
            if let Some(protocol) = self.triple_manager.get_or_generate(*id)? {
>>>>>>> eec33998
                while let Some(message) = queue.pop_front() {
                    protocol.message(message.from, message.data);
                }
            }
        }
<<<<<<< HEAD
=======
        Ok(())
>>>>>>> eec33998
    }
}

#[async_trait]
impl MessageHandler for NodeState {
<<<<<<< HEAD
    async fn handle<C: MessageCtx + Send + Sync>(&mut self, ctx: C, queue: &mut MpcMessageQueue) {
        match self {
            NodeState::Generating(state) => state.handle(ctx, queue).await,
            NodeState::Resharing(state) => state.handle(ctx, queue).await,
            NodeState::Running(state) => state.handle(ctx, queue).await,
=======
    fn handle<C: MessageCtx + Send + Sync>(
        &mut self,
        ctx: C,
        queue: &mut MpcMessageQueue,
    ) -> Result<(), MessageHandleError> {
        match self {
            NodeState::Generating(state) => state.handle(ctx, queue),
            NodeState::Resharing(state) => state.handle(ctx, queue),
            NodeState::Running(state) => state.handle(ctx, queue),
>>>>>>> eec33998
            _ => {
                tracing::debug!("skipping message processing");
                Ok(())
            }
        }
    }
}

#[derive(Serialize, Deserialize)]
pub struct EncryptedMessage {
    /// The encrypted message with all it's related info.
    pub cipher: Ciphered,
    /// The signature used to verify the authenticity of the encrypted message.
    pub sig: Signature,
    /// From which particpant the message was sent.
    pub from: Participant,
}<|MERGE_RESOLUTION|>--- conflicted
+++ resolved
@@ -1,25 +1,17 @@
 use std::collections::{HashMap, VecDeque};
 
 use super::state::{GeneratingState, NodeState, ResharingState, RunningState};
-<<<<<<< HEAD
 use async_trait::async_trait;
-use cait_sith::protocol::{MessageData, Participant};
+use cait_sith::protocol::{InitializationError, MessageData, Participant, ProtocolError};
 use mpc_keys::hpke::Ciphered;
 use near_crypto::Signature;
-=======
-use cait_sith::protocol::{InitializationError, MessageData, Participant, ProtocolError};
->>>>>>> eec33998
 use serde::{Deserialize, Serialize};
 
 pub trait MessageCtx {
     fn me(&self) -> Participant;
 }
 
-<<<<<<< HEAD
 #[derive(Serialize, Deserialize, Debug, PartialEq, Eq)]
-=======
-#[derive(Serialize, Deserialize, Debug)]
->>>>>>> eec33998
 pub struct GeneratingMessage {
     pub from: Participant,
     pub data: MessageData,
@@ -32,11 +24,7 @@
     pub data: MessageData,
 }
 
-<<<<<<< HEAD
 #[derive(Serialize, Deserialize, Debug, PartialEq, Eq)]
-=======
-#[derive(Serialize, Deserialize, Debug)]
->>>>>>> eec33998
 pub struct TripleMessage {
     pub id: u64,
     pub epoch: u64,
@@ -44,11 +32,7 @@
     pub data: MessageData,
 }
 
-<<<<<<< HEAD
 #[derive(Serialize, Deserialize, Debug, PartialEq, Eq)]
-=======
-#[derive(Serialize, Deserialize, Debug)]
->>>>>>> eec33998
 pub enum MpcMessage {
     Generating(GeneratingMessage),
     Resharing(ResharingMessage),
@@ -82,11 +66,6 @@
     }
 }
 
-<<<<<<< HEAD
-#[async_trait]
-pub trait MessageHandler {
-    async fn handle<C: MessageCtx + Send + Sync>(&mut self, ctx: C, queue: &mut MpcMessageQueue);
-=======
 #[derive(thiserror::Error, Debug)]
 pub enum MessageHandleError {
     #[error("cait-sith initialization error: {0}")]
@@ -95,58 +74,33 @@
     CaitSithProtocolError(#[from] ProtocolError),
 }
 
+#[async_trait]
 pub trait MessageHandler {
-    fn handle<C: MessageCtx + Send + Sync>(
+    async fn handle<C: MessageCtx + Send + Sync>(
         &mut self,
         ctx: C,
         queue: &mut MpcMessageQueue,
     ) -> Result<(), MessageHandleError>;
->>>>>>> eec33998
 }
 
 #[async_trait]
 impl MessageHandler for GeneratingState {
-<<<<<<< HEAD
-    async fn handle<C: MessageCtx + Send + Sync>(&mut self, _ctx: C, queue: &mut MpcMessageQueue) {
-        while let Some(msg) = queue.generating.pop_front() {
-            tracing::debug!("handling new generating message");
-            self.protocol.write().await.message(msg.from, msg.data);
-        }
-=======
-    fn handle<C: MessageCtx + Send + Sync>(
+    async fn handle<C: MessageCtx + Send + Sync>(
         &mut self,
         _ctx: C,
         queue: &mut MpcMessageQueue,
     ) -> Result<(), MessageHandleError> {
         while let Some(msg) = queue.generating.pop_front() {
             tracing::debug!("handling new generating message");
-            self.protocol.message(msg.from, msg.data);
+            self.protocol.write().await.message(msg.from, msg.data);
         }
         Ok(())
->>>>>>> eec33998
     }
 }
 
 #[async_trait]
 impl MessageHandler for ResharingState {
-<<<<<<< HEAD
-    async fn handle<C: MessageCtx + Send + Sync>(&mut self, _ctx: C, queue: &mut MpcMessageQueue) {
-        let q = queue.resharing_bins.entry(self.old_epoch).or_default();
-        while let Some(msg) = q.pop_front() {
-            tracing::debug!("handling new resharing message");
-            self.protocol.write().await.message(msg.from, msg.data);
-        }
-    }
-}
-
-#[async_trait]
-impl MessageHandler for RunningState {
-    async fn handle<C: MessageCtx + Send + Sync>(&mut self, _ctx: C, queue: &mut MpcMessageQueue) {
-        for (id, queue) in queue.triple_bins.entry(self.epoch).or_default() {
-            if let Some(protocol) = self.triple_manager.get_or_generate(*id) {
-                let mut protocol = protocol.write().unwrap();
-=======
-    fn handle<C: MessageCtx + Send + Sync>(
+    async fn handle<C: MessageCtx + Send + Sync>(
         &mut self,
         _ctx: C,
         queue: &mut MpcMessageQueue,
@@ -154,52 +108,42 @@
         let q = queue.resharing_bins.entry(self.old_epoch).or_default();
         while let Some(msg) = q.pop_front() {
             tracing::debug!("handling new resharing message");
-            self.protocol.message(msg.from, msg.data);
+            self.protocol.write().await.message(msg.from, msg.data);
         }
         Ok(())
     }
 }
 
+#[async_trait]
 impl MessageHandler for RunningState {
-    fn handle<C: MessageCtx + Send + Sync>(
+    async fn handle<C: MessageCtx + Send + Sync>(
         &mut self,
         _ctx: C,
         queue: &mut MpcMessageQueue,
     ) -> Result<(), MessageHandleError> {
         for (id, queue) in queue.triple_bins.entry(self.epoch).or_default() {
             if let Some(protocol) = self.triple_manager.get_or_generate(*id)? {
->>>>>>> eec33998
+                let mut protocol = protocol.write().unwrap();
                 while let Some(message) = queue.pop_front() {
                     protocol.message(message.from, message.data);
                 }
             }
         }
-<<<<<<< HEAD
-=======
         Ok(())
->>>>>>> eec33998
     }
 }
 
 #[async_trait]
 impl MessageHandler for NodeState {
-<<<<<<< HEAD
-    async fn handle<C: MessageCtx + Send + Sync>(&mut self, ctx: C, queue: &mut MpcMessageQueue) {
-        match self {
-            NodeState::Generating(state) => state.handle(ctx, queue).await,
-            NodeState::Resharing(state) => state.handle(ctx, queue).await,
-            NodeState::Running(state) => state.handle(ctx, queue).await,
-=======
-    fn handle<C: MessageCtx + Send + Sync>(
+    async fn handle<C: MessageCtx + Send + Sync>(
         &mut self,
         ctx: C,
         queue: &mut MpcMessageQueue,
     ) -> Result<(), MessageHandleError> {
         match self {
-            NodeState::Generating(state) => state.handle(ctx, queue),
-            NodeState::Resharing(state) => state.handle(ctx, queue),
-            NodeState::Running(state) => state.handle(ctx, queue),
->>>>>>> eec33998
+            NodeState::Generating(state) => state.handle(ctx, queue).await,
+            NodeState::Resharing(state) => state.handle(ctx, queue).await,
+            NodeState::Running(state) => state.handle(ctx, queue).await,
             _ => {
                 tracing::debug!("skipping message processing");
                 Ok(())
