--- conflicted
+++ resolved
@@ -37,10 +37,7 @@
     pub data: MessageData,
 }
 
-<<<<<<< HEAD
-#[derive(Serialize, Deserialize, Debug, PartialEq, Eq)]
-=======
-#[derive(Serialize, Deserialize, Debug)]
+#[derive(Serialize, Deserialize, Debug, PartialEq, Eq)]
 pub struct PresignatureMessage {
     pub id: u64,
     pub triple0: u64,
@@ -50,8 +47,7 @@
     pub data: MessageData,
 }
 
-#[derive(Serialize, Deserialize, Debug)]
->>>>>>> 912d43fd
+#[derive(Serialize, Deserialize, Debug, PartialEq, Eq)]
 pub enum MpcMessage {
     Generating(GeneratingMessage),
     Resharing(ResharingMessage),
@@ -110,6 +106,8 @@
     DataConversion(#[from] serde_json::Error),
     #[error("encryption failed: {0}")]
     Encryption(String),
+    #[error("invalid state")]
+    InvalidStateHandle(String),
 }
 
 impl From<CryptographicError> for MessageHandleError {
@@ -124,6 +122,7 @@
             CryptographicError::UnknownParticipant(e) => Self::UnknownParticipant(e),
             CryptographicError::DataConversion(e) => Self::DataConversion(e),
             CryptographicError::Encryption(e) => Self::Encryption(e),
+            CryptographicError::InvalidStateHandle(e) => Self::InvalidStateHandle(e),
         }
     }
 }
@@ -177,8 +176,9 @@
         _ctx: C,
         queue: &mut MpcMessageQueue,
     ) -> Result<(), MessageHandleError> {
+        let mut triple_manager = self.triple_manager.write().await;
         for (id, queue) in queue.triple_bins.entry(self.epoch).or_default() {
-            if let Some(protocol) = self.triple_manager.get_or_generate(*id)? {
+            if let Some(protocol) = triple_manager.get_or_generate(*id)? {
                 let mut protocol = protocol
                     .write()
                     .map_err(|err| MessageHandleError::SyncError(err.to_string()))?;
@@ -187,13 +187,15 @@
                 }
             }
         }
+
+        let mut presignature_manager = self.presignature_manager.write().await;
         for (id, queue) in queue.presignature_bins.entry(self.epoch).or_default() {
             while let Some(message) = queue.pop_front() {
-                if let Some(protocol) = self.presignature_manager.get_or_generate(
+                if let Some(protocol) = presignature_manager.get_or_generate(
                     *id,
                     message.triple0,
                     message.triple1,
-                    &mut self.triple_manager,
+                    &mut triple_manager,
                     &self.public_key,
                     &self.private_share,
                 )? {
@@ -223,7 +225,6 @@
         }
     }
 }
-
 
 /// A signed message that can be encrypted. Note that the message's signature is included
 /// in the encrypted message to avoid from it being tampered with without first decrypting.
