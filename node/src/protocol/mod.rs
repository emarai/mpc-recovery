--- conflicted
+++ resolved
@@ -1,12 +1,7 @@
 mod consensus;
 mod contract;
 mod cryptography;
-<<<<<<< HEAD
-=======
-mod message;
 mod presignature;
-mod state;
->>>>>>> 912d43fd
 mod triple;
 
 pub mod message;
