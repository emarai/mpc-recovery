--- conflicted
+++ resolved
@@ -14,13 +14,10 @@
 pub trait CryptographicCtx {
     fn me(&self) -> Participant;
     fn http_client(&self) -> &reqwest::Client;
-<<<<<<< HEAD
     fn rpc_client(&self) -> &near_fetch::Client;
     fn signer(&self) -> &InMemorySigner;
     fn mpc_contract_id(&self) -> &AccountId;
-=======
     fn sign_sk(&self) -> &near_crypto::SecretKey;
->>>>>>> 2a76c36d
 }
 
 #[derive(thiserror::Error, Debug)]
@@ -267,21 +264,21 @@
             )
             .await?;
         }
-        drop(presignature_manager);
 
         let mut sign_queue = self.sign_queue.write().await;
+        let mut signature_manager = self.signature_manager.write().await;
         sign_queue.organize(&self, ctx.me());
         let my_requests = sign_queue.my_requests(ctx.me());
-        while self.presignature_manager.my_len() > 0 {
+        while presignature_manager.my_len() > 0 {
             let Some((receipt_id, _)) = my_requests.iter().next() else {
                 break;
             };
-            let Some(presignature) = self.presignature_manager.take_mine() else {
+            let Some(presignature) = presignature_manager.take_mine() else {
                 break;
             };
             let receipt_id = *receipt_id;
             let my_request = my_requests.remove(&receipt_id).unwrap();
-            self.signature_manager.generate(
+            signature_manager.generate(
                 receipt_id,
                 presignature,
                 self.public_key,
@@ -289,14 +286,23 @@
             )?;
         }
         drop(sign_queue);
-        for (p, msg) in self.signature_manager.poke()? {
-            let url = self.participants.get(&p).unwrap();
-            http_client::message(ctx.http_client(), url.clone(), MpcMessage::Signature(msg))
-                .await?;
-        }
-        self.signature_manager
+        drop(presignature_manager);
+        for (p, msg) in signature_manager.poke()? {
+            let info = self.participants.get(&p).unwrap();
+            http_client::send_encrypted(
+                ctx.me(),
+                &info.cipher_pk,
+                ctx.sign_sk(),
+                ctx.http_client(),
+                info.url.clone(),
+                MpcMessage::Signature(msg),
+            )
+            .await?;
+        }
+        signature_manager
             .publish(ctx.rpc_client(), ctx.signer(), ctx.mpc_contract_id())
             .await?;
+        drop(signature_manager);
 
         Ok(NodeState::Running(self))
     }
