--- conflicted
+++ resolved
@@ -1,107 +1,3 @@
-<<<<<<< HEAD
-use actix_rt::task::JoinHandle;
-use actor::NodeActor;
-use ouath::UniversalTokenVerifier;
-use ractor::{Actor, ActorRef};
-use ractor_cluster::{node::NodeConnectionMode, NodeServer};
-use threshold_crypto::{PublicKeySet, SecretKeySet, SecretKeyShare};
-
-mod actor;
-mod ouath;
-mod web;
-
-const COOKIE: &str = "mpc-recovery-cookie";
-// TODO: not sure if hostname matters in ractor, but localhost seems to be working fine even in Docker networks
-const HOSTNAME: &str = "localhost";
-
-type NodeId = u64;
-
-async fn start_node_server(
-    node_id: u64,
-    node_port: u16,
-) -> anyhow::Result<(ActorRef<NodeServer>, JoinHandle<()>)> {
-    let node_name = format!("mpc-recovery-node-{}", node_id);
-    tracing::debug!(
-        node_port,
-        cookie = COOKIE,
-        node_name,
-        hostname = HOSTNAME,
-        "starting node server"
-    );
-
-    let server = ractor_cluster::NodeServer::new(
-        node_port,
-        COOKIE.to_string(),
-        node_name,
-        HOSTNAME.to_string(),
-        None,
-        Some(NodeConnectionMode::Transitive),
-    );
-    Actor::spawn(None, server, ())
-        .await
-        .map_err(|_e| anyhow::anyhow!("failed to start node server"))
-}
-
-async fn start_actor(
-    node_id: u64,
-    pk_set: PublicKeySet,
-    sk_share: SecretKeyShare,
-) -> anyhow::Result<(ActorRef<NodeActor<UniversalTokenVerifier>>, JoinHandle<()>)> {
-    // Printing shortened hash should be enough for most use cases, but if you enable TRACE level
-    // you can see the entire curve details.
-    if tracing::level_enabled!(tracing::Level::TRACE) {
-        tracing::trace!(?pk_set, "starting node actor");
-    } else {
-        tracing::debug!(public_key = ?pk_set.public_key(), "starting node actor");
-    }
-    Actor::spawn(
-        None,
-        actor::NodeActor::new(),
-        (node_id, pk_set.clone(), sk_share),
-    )
-    .await
-    .map_err(|_e| anyhow::anyhow!("failed to start actor"))
-}
-
-#[tracing::instrument(level = "debug", skip_all, fields(id = node_id))]
-pub async fn start(
-    node_id: u64,
-    pk_set: PublicKeySet,
-    sk_share: SecretKeyShare,
-    node_port: u16,
-    web_port: u16,
-    remote_addr: Option<String>,
-) -> anyhow::Result<()> {
-    let (node_server, node_server_handle) = start_node_server(node_id, node_port).await?;
-    let (node_actor, node_actor_handle) = start_actor(node_id, pk_set, sk_share).await?;
-
-    if let Some(raddress) = remote_addr {
-        if let Err(error) = ractor_cluster::node::client::connect(&node_server, &raddress).await {
-            anyhow::bail!("failed to connect with error {error}");
-        } else {
-            tracing::info!(raddress, "connected to remote node server");
-        }
-    } else {
-        tracing::info!("no remote node server address provided, treating this node as the leader");
-    }
-
-    // start a user-facing web server
-    web::serve(node_id, web_port, node_actor.clone()).await;
-
-    // wait for exit
-    tokio::signal::ctrl_c()
-        .await
-        .expect("failed to listen for event");
-
-    // cleanup
-    node_actor.stop(None);
-    node_actor_handle.await.unwrap();
-    node_server.stop(None);
-    node_server_handle.await.unwrap();
-
-    Ok(())
-}
-=======
 use threshold_crypto::{PublicKeySet, SecretKeySet, SecretKeyShare};
 
 mod leader_node;
@@ -112,7 +8,6 @@
 
 pub use leader_node::run as run_leader_node;
 pub use sign_node::run as run_sign_node;
->>>>>>> 1acafabc
 
 #[tracing::instrument(level = "debug", skip_all, fields(n = n, threshold = t))]
 pub fn generate(n: usize, t: usize) -> anyhow::Result<(PublicKeySet, Vec<SecretKeyShare>)> {
