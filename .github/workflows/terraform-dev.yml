name: Terraform Dev

on:
  workflow_run:
    workflows: ["Docker Image"]
    types:
      - completed

jobs:
  terraform_dev:
    name: Checks & Plan
    runs-on: ubuntu-latest
    if: ${{ github.event.workflow_run.conclusion == 'success' }}
    permissions:
      contents: read
      issues: write
      pull-requests: write
    defaults:
      run:
        working-directory: ./infra/mpc-recovery-dev
    steps:
      - name: Checkout
        uses: actions/checkout@v3

      - name: Setup Terraform
        uses: hashicorp/setup-terraform@v1
        with:
          terraform_version: 1.4.6

      # Initialize a new or existing Terraform working directory by creating initial files, loading any remote state, downloading modules, etc.
      - name: Terraform Init
        id: init
        run: terraform init -backend-config backend-config-dev.tfvars
        env:
          GOOGLE_CREDENTIALS: ${{ secrets.GCP_CREDENTIALS_DEV }}

      # Checks that all Terraform configuration files adhere to a canonical format
      - name: Terraform Format
        id: fmt
        run: terraform fmt -check -diff -recursive
        env:
          GOOGLE_CREDENTIALS: ${{ secrets.GCP_CREDENTIALS_DEV }}

      # Validates the TF configuration files, referring only to the configuration and not accessing any remote services such as remote state.
      # Runs checks that verify whether a configuration is syntactically valid and internally consistent, regardless of any provided variables or existing state.
      - name: Terraform Validate
        id: validate
        run: terraform validate -no-color

      # Select the relevant Terraform workspace.
      - name: Terraform Select Workspace
        id: select
        run: terraform workspace select dev
        env:
          GOOGLE_CREDENTIALS: ${{ secrets.GCP_CREDENTIALS_DEV }}

      # Build Docker image.
      - name: Docker Image
        id: build
        run: docker build .. -t near/mpc-recovery

      # Generates an execution plan for Terraform
      - name: Terraform Plan
        id: plan
        run: |
          terraform plan -input=false -no-color -lock-timeout=1h -var-file terraform-dev.tfvars \
<<<<<<< HEAD
            -var "credentials=$GOOGLE_CREDENTIALS" \
            -var docker_image=us-east1-docker.pkg.dev/pagoda-discovery-platform-dev/mpc-recovery/mpc-recovery-dev:${{ github.sha }}
=======
            -var "credentials=$GOOGLE_CREDENTIALS"
>>>>>>> b37dfb85
        env:
          GOOGLE_CREDENTIALS: ${{ secrets.GCP_CREDENTIALS_DEV }}

      - uses: actions/github-script@v6
        if: github.event_name == 'pull_request'
        env:
          PLAN: "${{ steps.plan.outputs.stdout }}"
        with:
          github-token: ${{ secrets.GITHUB_TOKEN }}
          script: |
            // 1. Retrieve existing bot comments for the PR
            const { data: comments } = await github.rest.issues.listComments({
              owner: context.repo.owner,
              repo: context.repo.repo,
              issue_number: context.issue.number,
            })
            const botComment = comments.find(comment => {
              return comment.user.type === 'Bot' && comment.body.includes('Terraform Format and Style')
            })

            // 2. Prepare format of the comment
            const output = `### Terraform Dev Environment
            #### Terraform Format and Style 🖌\`${{ steps.fmt.outcome }}\`
            <details><summary>Format Check Output</summary>

            \`\`\`\n
            ${{ steps.fmt.outputs.stdout }}
            \`\`\`

            </details>

            #### Terraform Initialization ⚙️\`${{ steps.init.outcome }}\`
            #### Terraform Validation 🤖\`${{ steps.validate.outcome }}\`
            <details><summary>Validation Output</summary>

            \`\`\`\n
            ${{ steps.validate.outputs.stdout }}
            \`\`\`

            </details>

            #### Terraform Plan 📖\`${{ steps.plan.outcome }}\`

            <details><summary>Show Plan</summary>

            \`\`\`\n
            ${process.env.PLAN}
            \`\`\`

            </details>

            *Pusher: @${{ github.actor }}, Action: \`${{ github.event_name }}\`, Working Directory: \`${{ env.tf_actions_working_dir }}\`, Workflow: \`${{ github.workflow }}\`*`;

            // 3. If we have a comment, update it, otherwise create a new one
            if (botComment) {
              github.rest.issues.updateComment({
                owner: context.repo.owner,
                repo: context.repo.repo,
                comment_id: botComment.id,
                body: output
              })
            } else {
              github.rest.issues.createComment({
                issue_number: context.issue.number,
                owner: context.repo.owner,
                repo: context.repo.repo,
                body: output
              })
            }

        # On push to "develop", build or change infrastructure according to Terraform configuration files
      - name: Terraform Apply
        if: github.ref == 'refs/heads/develop' && github.event_name == 'push'
        run: |
          terraform apply -auto-approve -input=false -lock-timeout=1h -var-file terraform-dev.tfvars \
<<<<<<< HEAD
            -var "credentials=$GOOGLE_CREDENTIALS" \
            -var docker_image=us-east1-docker.pkg.dev/pagoda-discovery-platform-dev/mpc-recovery/mpc-recovery-dev:${{ github.sha }}
=======
            -var "credentials=$GOOGLE_CREDENTIALS"
>>>>>>> b37dfb85
        env:
          GOOGLE_CREDENTIALS: ${{ secrets.GCP_CREDENTIALS_DEV }}<|MERGE_RESOLUTION|>--- conflicted
+++ resolved
@@ -64,12 +64,7 @@
         id: plan
         run: |
           terraform plan -input=false -no-color -lock-timeout=1h -var-file terraform-dev.tfvars \
-<<<<<<< HEAD
-            -var "credentials=$GOOGLE_CREDENTIALS" \
-            -var docker_image=us-east1-docker.pkg.dev/pagoda-discovery-platform-dev/mpc-recovery/mpc-recovery-dev:${{ github.sha }}
-=======
             -var "credentials=$GOOGLE_CREDENTIALS"
->>>>>>> b37dfb85
         env:
           GOOGLE_CREDENTIALS: ${{ secrets.GCP_CREDENTIALS_DEV }}
 
@@ -145,11 +140,6 @@
         if: github.ref == 'refs/heads/develop' && github.event_name == 'push'
         run: |
           terraform apply -auto-approve -input=false -lock-timeout=1h -var-file terraform-dev.tfvars \
-<<<<<<< HEAD
-            -var "credentials=$GOOGLE_CREDENTIALS" \
-            -var docker_image=us-east1-docker.pkg.dev/pagoda-discovery-platform-dev/mpc-recovery/mpc-recovery-dev:${{ github.sha }}
-=======
             -var "credentials=$GOOGLE_CREDENTIALS"
->>>>>>> b37dfb85
         env:
           GOOGLE_CREDENTIALS: ${{ secrets.GCP_CREDENTIALS_DEV }}