use near_sdk::borsh::{self, BorshDeserialize, BorshSerialize};
use near_sdk::collections::LookupMap;
use near_sdk::serde::{Deserialize, Serialize};
use near_sdk::{env, near_bindgen, AccountId, PanicOnDefault, Promise, PromiseOrValue, PublicKey};
use std::collections::{BTreeMap, HashSet};

type ParticipantId = u32;

pub mod hpke {
    pub type PublicKey = [u8; 32];
}

#[derive(
    Serialize,
    Deserialize,
    BorshDeserialize,
    BorshSerialize,
    Clone,
    Hash,
    PartialEq,
    Eq,
    PartialOrd,
    Ord,
    Debug,
)]
pub struct ParticipantInfo {
    pub id: ParticipantId,
    pub account_id: AccountId,
    pub url: String,
    /// The public key used for encrypting messages.
    pub cipher_pk: hpke::PublicKey,
    /// The public key used for verifying messages.
    pub sign_pk: PublicKey,
}

#[derive(BorshDeserialize, BorshSerialize, Serialize, Deserialize, Debug)]
pub struct InitializingContractState {
    pub participants: BTreeMap<AccountId, ParticipantInfo>,
    pub threshold: usize,
    pub pk_votes: BTreeMap<PublicKey, HashSet<ParticipantId>>,
}

#[derive(BorshDeserialize, BorshSerialize, Serialize, Deserialize, Debug)]
pub struct RunningContractState {
    pub epoch: u64,
    // TODO: why is this account id for participants instead of participant id?
    pub participants: BTreeMap<AccountId, ParticipantInfo>,
    pub threshold: usize,
    pub public_key: PublicKey,
    pub candidates: BTreeMap<ParticipantId, ParticipantInfo>,
    pub join_votes: BTreeMap<ParticipantId, HashSet<ParticipantId>>,
    pub leave_votes: BTreeMap<ParticipantId, HashSet<ParticipantId>>,
}

#[derive(BorshDeserialize, BorshSerialize, Serialize, Deserialize, Debug)]
pub struct ResharingContractState {
    pub old_epoch: u64,
    pub old_participants: BTreeMap<AccountId, ParticipantInfo>,
    // TODO: only store diff to save on storage
    pub new_participants: BTreeMap<AccountId, ParticipantInfo>,
    pub threshold: usize,
    pub public_key: PublicKey,
    pub finished_votes: HashSet<ParticipantId>,
}

#[derive(BorshDeserialize, BorshSerialize, Serialize, Deserialize, Debug)]
pub enum ProtocolContractState {
    NotInitialized,
    Initializing(InitializingContractState),
    Running(RunningContractState),
    Resharing(ResharingContractState),
}

#[near_bindgen]
#[derive(BorshDeserialize, BorshSerialize, PanicOnDefault)]
pub struct MpcContract {
    protocol_state: ProtocolContractState,
    pending_requests: LookupMap<[u8; 32], Option<(String, String)>>,
}

#[near_bindgen]
impl MpcContract {
    #[init(ignore_state)]
    pub fn init(threshold: usize, participants: BTreeMap<AccountId, ParticipantInfo>) -> Self {
        MpcContract {
            protocol_state: ProtocolContractState::Initializing(InitializingContractState {
                participants,
                threshold,
                pk_votes: BTreeMap::new(),
            }),
            pending_requests: LookupMap::new(b"m"),
        }
    }

    pub fn state(self) -> ProtocolContractState {
        self.protocol_state
    }

    pub fn join(
        &mut self,
        participant_id: ParticipantId,
        url: String,
        cipher_pk: hpke::PublicKey,
        sign_pk: PublicKey,
    ) {
        match &mut self.protocol_state {
            ProtocolContractState::Running(RunningContractState {
                participants,
                candidates,
                ..
            }) => {
                let account_id = env::signer_account_id();
                if participants.contains_key(&account_id) {
                    env::panic_str("this participant is already in the participant set");
                }
                candidates.insert(
                    participant_id,
                    ParticipantInfo {
                        id: participant_id,
                        account_id,
                        url,
                        cipher_pk,
                        sign_pk,
                    },
                );
            }
            _ => env::panic_str("protocol state can't accept new participants right now"),
        }
    }

    pub fn vote_join(&mut self, participant: ParticipantId) -> bool {
        match &mut self.protocol_state {
            ProtocolContractState::Running(RunningContractState {
                epoch,
                participants,
                threshold,
                public_key,
                candidates,
                join_votes,
                ..
            }) => {
                let voting_participant = participants
                    .get(&env::signer_account_id())
                    .unwrap_or_else(|| {
                        env::panic_str("calling account is not in the participant set")
                    });
                let candidate = candidates
                    .get(&participant)
                    .unwrap_or_else(|| env::panic_str("candidate is not registered"));
                let voted = join_votes.entry(participant).or_default();
                voted.insert(voting_participant.id);
                if voted.len() >= *threshold {
                    let mut new_participants = participants.clone();
                    new_participants.insert(candidate.account_id.clone(), candidate.clone());
                    self.protocol_state =
                        ProtocolContractState::Resharing(ResharingContractState {
                            old_epoch: *epoch,
                            old_participants: participants.clone(),
                            new_participants,
                            threshold: *threshold,
                            public_key: public_key.clone(),
                            finished_votes: HashSet::new(),
                        });
                    true
                } else {
                    false
                }
            }
            _ => env::panic_str("protocol state can't accept new participants right now"),
        }
    }

    pub fn vote_leave(&mut self, participant: ParticipantId) -> bool {
        match &mut self.protocol_state {
            ProtocolContractState::Running(RunningContractState {
                epoch,
                participants,
                threshold,
                public_key,
                candidates,
                leave_votes,
                ..
            }) => {
                let voting_participant = participants
                    .get(&env::signer_account_id())
                    .unwrap_or_else(|| {
                        env::panic_str("calling account is not in the participant set")
                    });
                let candidate = candidates
                    .get(&participant)
                    .unwrap_or_else(|| env::panic_str("candidate is not registered"));
                let voted = leave_votes.entry(participant).or_default();
                voted.insert(voting_participant.id);
                if voted.len() >= *threshold {
                    let mut new_participants = participants.clone();
                    new_participants.remove(&candidate.account_id);
                    self.protocol_state =
                        ProtocolContractState::Resharing(ResharingContractState {
                            old_epoch: *epoch,
                            old_participants: participants.clone(),
                            new_participants,
                            threshold: *threshold,
                            public_key: public_key.clone(),
                            finished_votes: HashSet::new(),
                        });
                    true
                } else {
                    false
                }
            }
            _ => env::panic_str("protocol state can't kick participants right now"),
        }
    }

    pub fn vote_pk(&mut self, public_key: PublicKey) -> bool {
        match &mut self.protocol_state {
            ProtocolContractState::Initializing(InitializingContractState {
                participants,
                threshold,
                pk_votes,
            }) => {
                let voting_participant = participants
                    .get(&env::signer_account_id())
                    .unwrap_or_else(|| {
                        env::panic_str("calling account is not in the participant set")
                    });
                let voted = pk_votes.entry(public_key.clone()).or_default();
                voted.insert(voting_participant.id);
                if voted.len() >= *threshold {
                    self.protocol_state = ProtocolContractState::Running(RunningContractState {
                        epoch: 0,
                        participants: participants.clone(),
                        threshold: *threshold,
                        public_key,
                        candidates: BTreeMap::new(),
                        join_votes: BTreeMap::new(),
                        leave_votes: BTreeMap::new(),
                    });
                    true
                } else {
                    false
                }
            }
            ProtocolContractState::Running(state) if state.public_key == public_key => true,
            ProtocolContractState::Resharing(state) if state.public_key == public_key => true,
            _ => env::panic_str("can't change public key anymore"),
        }
    }

    pub fn vote_reshared(&mut self, epoch: u64) -> bool {
        match &mut self.protocol_state {
            ProtocolContractState::Resharing(ResharingContractState {
                old_epoch,
                old_participants,
                new_participants,
                threshold,
                public_key,
                finished_votes,
            }) => {
                if *old_epoch + 1 != epoch {
                    env::panic_str("mismatched epochs");
                }
                let voting_participant = old_participants
                    .get(&env::signer_account_id())
                    .unwrap_or_else(|| {
                        env::panic_str("calling account is not in the old participant set")
                    });
                finished_votes.insert(voting_participant.id);
                if finished_votes.len() >= *threshold {
                    self.protocol_state = ProtocolContractState::Running(RunningContractState {
                        epoch: *old_epoch + 1,
                        participants: new_participants.clone(),
                        threshold: *threshold,
                        public_key: public_key.clone(),
                        candidates: BTreeMap::new(),
                        join_votes: BTreeMap::new(),
                        leave_votes: BTreeMap::new(),
                    });
                    true
                } else {
                    false
                }
            }
            ProtocolContractState::Running(state) => {
                if state.epoch == epoch {
                    true
                } else {
                    env::panic_str("protocol is not resharing right now")
                }
            }
            _ => env::panic_str("protocol is not resharing right now"),
        }
    }

    #[allow(unused_variables)]
    pub fn sign(&mut self, payload: [u8; 32], path: String) -> Promise {
        self.pending_requests.insert(&payload, &None);
        env::log_str(&serde_json::to_string(&near_sdk::env::random_seed_array()).unwrap());
        Self::ext(env::current_account_id()).sign_helper(payload)
    }

    pub fn sign_helper(&mut self, payload: [u8; 32]) -> PromiseOrValue<(String, String)> {
        if let Some(signature) = self.pending_requests.get(&payload) {
            match signature {
                Some(signature) => {
                    self.pending_requests.remove(&payload);
                    PromiseOrValue::Value(signature)
                }
                None => {
                    env::log_str("not ready");
                    let account_id = env::current_account_id();
                    PromiseOrValue::Promise(Self::ext(account_id).sign_helper(payload))
                }
            }
        } else {
            env::panic_str("unexpected request");
        }
    }

    #[allow(unused_variables)]
<<<<<<< HEAD
    pub fn respond(&mut self, payload: [u8; 32], big_r: String, s: String) {
        self.pending_requests.insert(&payload, &Some((big_r, s)));
=======
    pub fn respond(&mut self, receipt_id: [u8; 32], big_r: String, s: String) {}

    #[private]
    #[init(ignore_state)]
    pub fn clean(keys: Vec<near_sdk::json_types::Base64VecU8>) -> Self {
        for key in keys.iter() {
            env::storage_remove(&key.0);
        }
        Self {
            protocol_state: ProtocolContractState::NotInitialized,
        }
>>>>>>> 0ebb95d1
    }
}<|MERGE_RESOLUTION|>--- conflicted
+++ resolved
@@ -317,12 +317,9 @@
         }
     }
 
-    #[allow(unused_variables)]
-<<<<<<< HEAD
     pub fn respond(&mut self, payload: [u8; 32], big_r: String, s: String) {
         self.pending_requests.insert(&payload, &Some((big_r, s)));
-=======
-    pub fn respond(&mut self, receipt_id: [u8; 32], big_r: String, s: String) {}
+    }
 
     #[private]
     #[init(ignore_state)]
@@ -332,7 +329,7 @@
         }
         Self {
             protocol_state: ProtocolContractState::NotInitialized,
-        }
->>>>>>> 0ebb95d1
+            pending_requests: LookupMap::new(b"m"),
+        }
     }
 }