--- conflicted
+++ resolved
@@ -50,14 +50,9 @@
 
 #[near_bindgen]
 impl MpcContract {
-<<<<<<< HEAD
-    #[init]
-    pub fn init(threshold: usize, participants: Participants) -> Self {
-=======
     // TODO: only add ignore_state for dev environments
     #[init(ignore_state)]
-    pub fn init(threshold: usize, participants: BTreeMap<AccountId, ParticipantInfo>) -> Self {
->>>>>>> bd6127ee
+    pub fn init(threshold: usize, participants: Participants) -> Self {
         MpcContract {
             protocol_state: ProtocolContractState::Initializing(InitializingContractState {
                 participants,
